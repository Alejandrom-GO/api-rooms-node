const express = require('express');
const router = express.Router();
const stripe = require('stripe')(process.env.STRIPE_SECRET_KEY);

// Crear una sesión de Checkout
router.post('/create-checkout-session', async (req, res) => {
    try {
        const { 
            amount, 
            currency = 'mxn', 
            successUrl, 
            cancelUrl,
            roomDetails = {
                name: 'Habitación Estándar',
                checkIn: '2024-04-10',
                checkOut: '2024-04-12',
                guests: 2
            }
        } = req.body;

        // Validar que amount sea un número válido
        if (!amount || isNaN(amount) || amount <= 0) {
            return res.status(400).json({ 
                error: 'El monto debe ser un número válido mayor a 0',
                receivedAmount: amount
            });
        }
<<<<<<< HEAD
=======

        // URLs por defecto si no se proporcionan
        const defaultSuccessUrl = successUrl || 
            (process.env.FRONTEND_URL ? `${process.env.FRONTEND_URL}/success` : 
            `${req.protocol}://${req.get('host')}/success`);
            
        const defaultCancelUrl = cancelUrl || 
            (process.env.FRONTEND_URL ? `${process.env.FRONTEND_URL}/cancel` : 
            `${req.protocol}://${req.get('host')}/cancel`);
>>>>>>> 19de0392

        const session = await stripe.checkout.sessions.create({
            payment_method_types: ['card'],
            line_items: [
                {
                    price_data: {
                        currency: currency,
                        product_data: {
                            name: roomDetails.name,
                            description: `Check-in: ${roomDetails.checkIn}\nCheck-out: ${roomDetails.checkOut}\nHuéspedes: ${roomDetails.guests}`,
                            images: ['https://images.unsplash.com/photo-1566665797739-1674de7a421a?ixlib=rb-4.0.3'],
                        },
                        unit_amount: Math.round(amount * 100),
                    },
                    quantity: 1,
                },
            ],
            mode: 'payment',
<<<<<<< HEAD
            success_url: successUrl || `${process.env.FRONTEND_URL}/success`,
            cancel_url: cancelUrl || `${process.env.FRONTEND_URL}/cancel`,
=======
            success_url: defaultSuccessUrl,
            cancel_url: defaultCancelUrl,
>>>>>>> 19de0392
            locale: 'es',
            customer_email: req.body.email,
            metadata: {
                room_id: roomDetails.roomId,
                check_in: roomDetails.checkIn,
                check_out: roomDetails.checkOut,
                guests: roomDetails.guests
            }
        });

        res.json({ url: session.url });
    } catch (error) {
        console.error('Error al crear la sesión de checkout:', error);
        res.status(500).json({ 
            error: 'Error al procesar el pago',
            details: error.message
        });
    }
});

// Webhook para manejar eventos de Stripe
router.post('/webhook', express.raw({ type: 'application/json' }), async (req, res) => {
    const sig = req.headers['stripe-signature'];
    let event;

    try {
        event = stripe.webhooks.constructEvent(
            req.body,
            sig,
            process.env.STRIPE_WEBHOOK_SECRET
        );
    } catch (err) {
        console.error('Error en webhook:', err.message);
        return res.status(400).send(`Webhook Error: ${err.message}`);
    }

    // Manejar eventos específicos
    switch (event.type) {
        case 'checkout.session.completed':
            const session = event.data.object;
            console.log('Pago exitoso:', session.id);
            // Aquí puedes agregar lógica para actualizar tu base de datos
            break;
        case 'checkout.session.expired':
            const expiredSession = event.data.object;
            console.log('Sesión expirada:', expiredSession.id);
            break;
    }

    res.json({ received: true });
});

module.exports = router; <|MERGE_RESOLUTION|>--- conflicted
+++ resolved
@@ -25,8 +25,6 @@
                 receivedAmount: amount
             });
         }
-<<<<<<< HEAD
-=======
 
         // URLs por defecto si no se proporcionan
         const defaultSuccessUrl = successUrl || 
@@ -36,7 +34,6 @@
         const defaultCancelUrl = cancelUrl || 
             (process.env.FRONTEND_URL ? `${process.env.FRONTEND_URL}/cancel` : 
             `${req.protocol}://${req.get('host')}/cancel`);
->>>>>>> 19de0392
 
         const session = await stripe.checkout.sessions.create({
             payment_method_types: ['card'],
@@ -55,13 +52,8 @@
                 },
             ],
             mode: 'payment',
-<<<<<<< HEAD
-            success_url: successUrl || `${process.env.FRONTEND_URL}/success`,
-            cancel_url: cancelUrl || `${process.env.FRONTEND_URL}/cancel`,
-=======
             success_url: defaultSuccessUrl,
             cancel_url: defaultCancelUrl,
->>>>>>> 19de0392
             locale: 'es',
             customer_email: req.body.email,
             metadata: {
