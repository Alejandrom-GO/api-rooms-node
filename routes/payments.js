--- conflicted
+++ resolved
@@ -31,28 +31,19 @@
         }
 
         // URLs por defecto si no se proporcionan
-<<<<<<< HEAD
-        const defaultSuccessUrl = successUrl || 
-            (process.env.FRONTEND_URL ? `${process.env.FRONTEND_URL}/payment-handler/{CHECKOUT_SESSION_ID}` : 
-            `${DEFAULT_FRONTEND_URL}/payment-handler/{CHECKOUT_SESSION_ID}`);
-            
-        const defaultCancelUrl = cancelUrl || 
-            (process.env.FRONTEND_URL ? `${process.env.FRONTEND_URL}/payment-handler/cancel` : 
-            `${DEFAULT_FRONTEND_URL}/payment-handler/cancel`);
-=======
         const defaultSuccessUrl = process.env.APP_TYPE === 'tauri' 
             ? `api-rooms://payment-handler/{CHECKOUT_SESSION_ID}`
-            : `${process.env.FRONTEND_URL || 'https://app-rooms-alejandromgos-projects.vercel.app'}/payment-handler/{CHECKOUT_SESSION_ID}`;
+            : successUrl || 
+              (process.env.FRONTEND_URL ? `${process.env.FRONTEND_URL}/payment-handler/{CHECKOUT_SESSION_ID}` : 
+              `${DEFAULT_FRONTEND_URL}/payment-handler/{CHECKOUT_SESSION_ID}`);
             
-        const defaultCancelUrl = cancelUrl || 
-            (process.env.APP_TYPE === 'tauri'
-                ? `api-rooms://confirm-booking-view/${roomDetails.roomId}`
-                : process.env.FRONTEND_URL 
-                    ? `${process.env.FRONTEND_URL}/confirm-booking-view/${roomDetails.roomId}`
-                    : `${req.protocol}://${req.get('host')}/confirm-booking-view/${roomDetails.roomId}`);
+        const defaultCancelUrl = process.env.APP_TYPE === 'tauri'
+            ? `api-rooms://confirm-booking-view/${roomDetails.roomId}`
+            : cancelUrl || 
+              (process.env.FRONTEND_URL ? `${process.env.FRONTEND_URL}/payment-handler/cancel` : 
+              `${DEFAULT_FRONTEND_URL}/payment-handler/cancel`);
 
         console.log('URL de éxito configurada:', defaultSuccessUrl);
->>>>>>> 0d498755
 
         const session = await stripe.checkout.sessions.create({
             payment_method_types: ['card'],
@@ -80,7 +71,7 @@
                 check_in: roomDetails.checkIn,
                 check_out: roomDetails.checkOut,
                 guests: roomDetails.guests,
-                success_url: defaultSuccessUrl // Agregamos la URL de éxito en los metadatos para verificación
+                success_url: defaultSuccessUrl
             }
         });
 
